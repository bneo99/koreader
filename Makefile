# you can probably leave these settings alone:

LUADIR=lua
MUPDFDIR=mupdf
DJVUDIR=djvulibre
MUPDFTARGET=build/debug
MUPDFLIBDIR=$(MUPDFDIR)/$(MUPDFTARGET)
DJVUDIR=djvulibre

FREETYPEDIR=$(MUPDFDIR)/thirdparty/freetype-2.4.8
LFSDIR=luafilesystem

# set this to your ARM cross compiler:

CC:=arm-unknown-linux-gnueabi-gcc
CXX:=arm-unknown-linux-gnueabi-g++
<<<<<<< HEAD
ifdef SBOX_UNAME_MACHINE
	CC:=gcc
	CXX:=g++
endif
=======
>>>>>>> 917dc339
HOSTCC:=gcc
HOSTCXX:=g++

CFLAGS:=-O3
ARM_CFLAGS:=-march=armv6
# use this for debugging:
#CFLAGS:=-O0 -g

# you can configure an emulation for the (eink) framebuffer here.
# the application won't use the framebuffer (and the special e-ink ioctls)
# in that case.

ifdef EMULATE_READER
<<<<<<< HEAD
	CC:=$(HOSTCC)
	CXX:=$(HOSTCXX)
	EMULATE_READER_W?=824
	EMULATE_READER_H?=1200
	EMU_CFLAGS?=$(shell sdl-config --cflags)
	EMU_CFLAGS+= -DEMULATE_READER \
		     -DEMULATE_READER_W=$(EMULATE_READER_W) \
		     -DEMULATE_READER_H=$(EMULATE_READER_H) \	
	EMU_LDFLAGS?=$(shell sdl-config --libs)
=======
CC:=$(HOSTCC)
CXX:=$(HOSTCXX)
EMULATE_READER_W?=824
EMULATE_READER_H?=1200
EMU_CFLAGS?=$(shell sdl-config --cflags)
EMU_CFLAGS+= -DEMULATE_READER \
	     -DEMULATE_READER_W=$(EMULATE_READER_W) \
	     -DEMULATE_READER_H=$(EMULATE_READER_H) \
	
EMU_LDFLAGS?=$(shell sdl-config --libs)
else
CFLAGS+= $(ARM_CFLAGS)
>>>>>>> 917dc339
endif

# standard includes
KPDFREADER_CFLAGS=$(CFLAGS) -I$(LUADIR)/src -I$(MUPDFDIR)/

# enable tracing output:

#KPDFREADER_CFLAGS+= -DMUPDF_TRACE

# for now, all dependencies except for the libc are compiled into the final binary:

MUPDFLIBS := $(MUPDFLIBDIR)/libfitz.a
DJVULIBS := $(DJVUDIR)/build/libdjvu/.libs/libdjvulibre.a
THIRDPARTYLIBS := $(MUPDFLIBDIR)/libfreetype.a \
	       	$(MUPDFLIBDIR)/libjpeg.a \
	       	$(MUPDFLIBDIR)/libopenjpeg.a \
	       	$(MUPDFLIBDIR)/libjbig2dec.a \
	       	$(MUPDFLIBDIR)/libz.a

LUALIB := $(LUADIR)/src/liblua.a

<<<<<<< HEAD
kpdfview: kpdfview.o einkfb.o pdf.o djvu.o blitbuffer.o input.o util.o ft.o $(SQLITE3OBJS) lfs.o $(MUPDFLIBS) $(DJVULIBS) $(THIRDPARTYLIBS) $(LUALIB)
	$(CC) -lm -ldl -lstdc++ $(EMU_LDFLAGS) $(SQLITE3LDFLAGS) \
=======
kpdfview: kpdfview.o einkfb.o pdf.o blitbuffer.o input.o util.o ft.o lfs.o $(MUPDFLIBS) $(THIRDPARTYLIBS) $(LUALIB) $(DJVULIBS) djvu.o
	$(CC) -lm -ldl -lpthread $(EMU_LDFLAGS) -lstdc++ \
>>>>>>> 917dc339
		kpdfview.o \
		einkfb.o \
		pdf.o \
		djvu.o \
		blitbuffer.o \
		input.o \
		util.o \
		ft.o \
		lfs.o \
		$(MUPDFLIBS) \
		$(DJVULIBS) \
		$(THIRDPARTYLIBS) \
		$(LUALIB) \
		djvu.o \
		$(DJVULIBS) \
		-o kpdfview

einkfb.o input.o: %.o: %.c
	$(CC) -c $(KPDFREADER_CFLAGS) $(EMU_CFLAGS) $< -o $@

ft.o: %.o: %.c
	$(CC) -c $(KPDFREADER_CFLAGS) -I$(FREETYPEDIR)/include $< -o $@

kpdfview.o pdf.o blitbuffer.o util.o: %.o: %.c
	$(CC) -c $(KPDFREADER_CFLAGS) -I$(LFSDIR)/src $< -o $@

djvu.o: %.o: %.c
	$(CC) -c $(KPDFREADER_CFLAGS) -I$(DJVUDIR)/ $< -o $@
<<<<<<< HEAD

sqlite3.o: $(SQLITE3DIR)/sqlite3.c
	$(CC) -c $(CFLAGS) $(SQLITE3DIR)/sqlite3.c -o $@

lsqlite3.o: $(LSQLITE3DIR)/lsqlite3.c
	$(CC) -c $(CFLAGS) -I$(LUADIR)/src -I$(SQLITE3DIR) $(LSQLITE3DIR)/lsqlite3.c -o $@
=======
>>>>>>> 917dc339

lfs.o: $(LFSDIR)/src/lfs.c
	$(CC) -c $(CFLAGS) -I$(LUADIR)/src -I$(LFSDIR)/src $(LFSDIR)/src/lfs.c -o $@

fetchthirdparty:
	-rm -Rf mupdf
	-rm -Rf lua lua-5.1.4*
	-rm -Rf luafilesystem*
	-rm -Rf $(DJVUDIR)
	git clone git://git.ghostscript.com/mupdf.git
	( cd mupdf ; wget http://www.mupdf.com/download/mupdf-thirdparty.zip && unzip mupdf-thirdparty.zip )
	wget http://www.lua.org/ftp/lua-5.1.4.tar.gz && tar xvzf lua-5.1.4.tar.gz && ln -s lua-5.1.4 lua
	git clone https://github.com/keplerproject/luafilesystem.git
	git clone git://djvu.git.sourceforge.net/gitroot/djvu/djvulibre.git

clean:
	-rm -f *.o kpdfview

cleanthirdparty:
	make -C $(LUADIR) clean
	make -C $(MUPDFDIR) clean
	-rm -rf $(DJVUDIR)/build
	-rm $(MUPDFDIR)/fontdump.host
	-rm $(MUPDFDIR)/cmapdump.host

$(MUPDFDIR)/fontdump.host:
	make -C mupdf CC="$(HOSTCC)" $(MUPDFTARGET)/fontdump
	cp -a $(MUPDFLIBDIR)/fontdump $(MUPDFDIR)/fontdump.host
	make -C mupdf clean

$(MUPDFDIR)/cmapdump.host:
	make -C mupdf CC="$(HOSTCC)" $(MUPDFTARGET)/cmapdump
	cp -a $(MUPDFLIBDIR)/cmapdump $(MUPDFDIR)/cmapdump.host
	make -C mupdf clean

$(MUPDFLIBS) $(THIRDPARTYLIBS): $(MUPDFDIR)/cmapdump.host $(MUPDFDIR)/fontdump.host
	# build only thirdparty libs, libfitz and pdf utils, which will care for libmupdf.a being built
	CFLAGS="$(CFLAGS)" make -C mupdf CC="$(CC)" CMAPDUMP=cmapdump.host FONTDUMP=fontdump.host MUPDF= XPS_APPS=

$(DJVULIBS):
	-mkdir $(DJVUDIR)/build 
ifdef EMULATE_READER
	cd $(DJVUDIR)/build && ../configure --disable-desktopfiles --disable-shared --enable-static
else
	cd $(DJVUDIR)/build && ../configure --disable-desktopfiles --disable-shared --enable-static --host=arm-kindle-linux-gnueabi
endif
	make -C $(DJVUDIR)/build

$(LUALIB):
	make -C lua/src CC="$(CC)" CFLAGS="$(CFLAGS)" MYCFLAGS=-DLUA_USE_LINUX MYLIBS="-Wl,-E" liblua.a

<<<<<<< HEAD
thirdparty: $(MUPDFLIBS) $(THIRDPARTYLIBS) $(LUALIB) $(DJVULIBS)
=======
thirdparty: $(MUPDFLIBS) $(THIRDPARTYLIBS) $(LUALIBS) $(DJVULIBS)
>>>>>>> 917dc339

INSTALL_DIR=kindlepdfviewer

install:
	# install to kindle using USB networking
	scp kpdfview *.lua root@192.168.2.2:/mnt/us/$(INSTALL_DIR)/
	scp launchpad/* root@192.168.2.2:/mnt/us/launchpad/

VERSION?=$(shell git rev-parse --short HEAD)
customupdate: kpdfview
	# ensure that build binary is for ARM
	file kpdfview | grep ARM || exit 1
	mkdir $(INSTALL_DIR)
	cp -p README.TXT COPYING kpdfview *.lua $(INSTALL_DIR)
	zip -r kindlepdfviewer-$(VERSION).zip $(INSTALL_DIR) launchpad/
	rm -Rf $(INSTALL_DIR)
	@echo "copy kindlepdfviewer-$(VERSION).zip to /mnt/us/customupdates and install with shift+shift+I"<|MERGE_RESOLUTION|>--- conflicted
+++ resolved
@@ -2,7 +2,6 @@
 
 LUADIR=lua
 MUPDFDIR=mupdf
-DJVUDIR=djvulibre
 MUPDFTARGET=build/debug
 MUPDFLIBDIR=$(MUPDFDIR)/$(MUPDFTARGET)
 DJVUDIR=djvulibre
@@ -14,13 +13,10 @@
 
 CC:=arm-unknown-linux-gnueabi-gcc
 CXX:=arm-unknown-linux-gnueabi-g++
-<<<<<<< HEAD
 ifdef SBOX_UNAME_MACHINE
 	CC:=gcc
 	CXX:=g++
 endif
-=======
->>>>>>> 917dc339
 HOSTCC:=gcc
 HOSTCXX:=g++
 
@@ -34,7 +30,6 @@
 # in that case.
 
 ifdef EMULATE_READER
-<<<<<<< HEAD
 	CC:=$(HOSTCC)
 	CXX:=$(HOSTCXX)
 	EMULATE_READER_W?=824
@@ -44,20 +39,8 @@
 		     -DEMULATE_READER_W=$(EMULATE_READER_W) \
 		     -DEMULATE_READER_H=$(EMULATE_READER_H) \	
 	EMU_LDFLAGS?=$(shell sdl-config --libs)
-=======
-CC:=$(HOSTCC)
-CXX:=$(HOSTCXX)
-EMULATE_READER_W?=824
-EMULATE_READER_H?=1200
-EMU_CFLAGS?=$(shell sdl-config --cflags)
-EMU_CFLAGS+= -DEMULATE_READER \
-	     -DEMULATE_READER_W=$(EMULATE_READER_W) \
-	     -DEMULATE_READER_H=$(EMULATE_READER_H) \
-	
-EMU_LDFLAGS?=$(shell sdl-config --libs)
 else
-CFLAGS+= $(ARM_CFLAGS)
->>>>>>> 917dc339
+	CFLAGS+= $(ARM_CFLAGS)
 endif
 
 # standard includes
@@ -79,24 +62,17 @@
 
 LUALIB := $(LUADIR)/src/liblua.a
 
-<<<<<<< HEAD
-kpdfview: kpdfview.o einkfb.o pdf.o djvu.o blitbuffer.o input.o util.o ft.o $(SQLITE3OBJS) lfs.o $(MUPDFLIBS) $(DJVULIBS) $(THIRDPARTYLIBS) $(LUALIB)
-	$(CC) -lm -ldl -lstdc++ $(EMU_LDFLAGS) $(SQLITE3LDFLAGS) \
-=======
 kpdfview: kpdfview.o einkfb.o pdf.o blitbuffer.o input.o util.o ft.o lfs.o $(MUPDFLIBS) $(THIRDPARTYLIBS) $(LUALIB) $(DJVULIBS) djvu.o
 	$(CC) -lm -ldl -lpthread $(EMU_LDFLAGS) -lstdc++ \
->>>>>>> 917dc339
 		kpdfview.o \
 		einkfb.o \
 		pdf.o \
-		djvu.o \
 		blitbuffer.o \
 		input.o \
 		util.o \
 		ft.o \
 		lfs.o \
 		$(MUPDFLIBS) \
-		$(DJVULIBS) \
 		$(THIRDPARTYLIBS) \
 		$(LUALIB) \
 		djvu.o \
@@ -114,15 +90,6 @@
 
 djvu.o: %.o: %.c
 	$(CC) -c $(KPDFREADER_CFLAGS) -I$(DJVUDIR)/ $< -o $@
-<<<<<<< HEAD
-
-sqlite3.o: $(SQLITE3DIR)/sqlite3.c
-	$(CC) -c $(CFLAGS) $(SQLITE3DIR)/sqlite3.c -o $@
-
-lsqlite3.o: $(LSQLITE3DIR)/lsqlite3.c
-	$(CC) -c $(CFLAGS) -I$(LUADIR)/src -I$(SQLITE3DIR) $(LSQLITE3DIR)/lsqlite3.c -o $@
-=======
->>>>>>> 917dc339
 
 lfs.o: $(LFSDIR)/src/lfs.c
 	$(CC) -c $(CFLAGS) -I$(LUADIR)/src -I$(LFSDIR)/src $(LFSDIR)/src/lfs.c -o $@
@@ -174,11 +141,7 @@
 $(LUALIB):
 	make -C lua/src CC="$(CC)" CFLAGS="$(CFLAGS)" MYCFLAGS=-DLUA_USE_LINUX MYLIBS="-Wl,-E" liblua.a
 
-<<<<<<< HEAD
 thirdparty: $(MUPDFLIBS) $(THIRDPARTYLIBS) $(LUALIB) $(DJVULIBS)
-=======
-thirdparty: $(MUPDFLIBS) $(THIRDPARTYLIBS) $(LUALIBS) $(DJVULIBS)
->>>>>>> 917dc339
 
 INSTALL_DIR=kindlepdfviewer
 
